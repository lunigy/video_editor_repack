--- conflicted
+++ resolved
@@ -116,15 +116,6 @@
 
 <br>
 
-<<<<<<< HEAD
-| Trim Video                          | Trimmer if maxDuration < videoDuration  | Export Video                          |
-| ----------------------------------- | --------------------------------------- | ------------------------------------- |
-| ![](./assets/readme/trim_video.gif) | ![](./assets/readme/new_trim_video.gif) | ![](./assets/readme/export_video.gif) |
-
-| Video cover (selection, viewer)       | Export cover                          |
-| ------------------------------------- | ------------------------------------- |
-| ![](./assets/readme/cover_viewer.gif) | ![](./assets/readme/export_cover.gif) |
-=======
 | Trim Video                          | Export Video                          |
 | ----------------------------------- | ------------------------------------- |
 | ![](./assets/readme/trim_video.gif) | ![](./assets/readme/export_video.gif) |
@@ -132,4 +123,7 @@
 | Trimmer if maxDuration < videoDuration  | Trim timeline                           |
 | --------------------------------------- |  -------------------------------------- |
 | ![](./assets/readme/new_trim_video.gif) | ![](./assets/readme/trim_timeline.gif)  |
->>>>>>> 093512d6
+
+| Video cover (selection, viewer)       | Export cover                          |
+| ------------------------------------- | ------------------------------------- |
+| ![](./assets/readme/cover_viewer.gif) | ![](./assets/readme/export_cover.gif) |