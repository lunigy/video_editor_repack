# Flutter video editor

[![Platform](https://img.shields.io/badge/Platform-Flutter-yellow.svg)](https://flutter.io)
[![Pub](https://img.shields.io/pub/v/video_editor.svg?logo=flutter&color=blue&style=flat-square)](https://pub.dev/packages/video_editor)

A video editor that allows to edit (trim, crop, rotate and scale) and choose a cover with a very flexible UI design.
The changes are then exported with `ffmpeg`.

<<<<<<< HEAD
## 📖 Installation (More info on [Flutter ffmepeg kit](https://github.com/tanersener/ffmpeg-kit/tree/main/flutter/flutter))
=======
## Installation


>>>>>>> dfd48b83
Following steps will help you add this library as a dependency in your flutter project.

- In the `pubspec.yaml` file in the root of your project

```yaml
dependencies:
  video_editor: ^1.2.5
```

- Run the following command to install the package:

```bash
$ flutter packages get
```

- Import the package in your project file:

```dart
import 'package:video_editor/video_editor.dart';
```

<<<<<<< HEAD
## 📸 Screenshots
(The UI Design is fully customizable on the [example](https://pub.dev/packages/video_editor/example))
=======
Since `1.3.0` video_editor uses ffmpeg_kit_flutter main release which supports the latest features. (More info on [flutter FFmepeg kit](https://github.com/tanersener/ffmpeg-kit/tree/main/flutter/flutter))

Those Android API level and iOS deployment target are required to uses this package. If you're planing to target older devices, check about the [LTS release](#1-how-to-use-ffmpeg-lts-release).

<table>
<thead>
<tr>
<th align="center">Android<br>API Level</th>
<th align="center">iOS Minimum<br>Deployment Target</th>
</tr>
</thead>
<tbody>
<tr>
<td align="center">24</td>
<td align="center">12.1</td>
</tr>
</tbody>
</table>

## **Screenshots** (The UI Design is fully customizable on the [example](https://pub.dev/packages/video_editor/example))
>>>>>>> dfd48b83

| Crop Video                          | Rotate Video                          | Video cover (selection, viewer)       |
| ----------------------------------- | ------------------------------------- | ------------------------------------- |
| ![](./assets/readme/crop_video.gif) | ![](./assets/readme/rotate_video.gif) | ![](./assets/readme/cover_viewer.gif) |

| Trim video                              | Trimmer customization                       |
| --------------------------------------- |  ------------------------------------------ |
| ![](./assets/readme/new_trim_video.gif) | ![](./assets/readme/new_trimmer_icons.gif)  |

<<<<<<< HEAD
## 👀 Usage

### VideoEditorController

| Function                         | Description                       |
| -------------------------------- | --------------------------------- |
| initialize()                     | Init the `controller` parameters, the video, the trim and the cover |
| rotate90Degrees(RotateDirection) | Rotate the video by 90 degrees in the direction provided            |
| preferredCropAspectRatio         | Update the aspect ratio of the crop area                            |
| updateCrop                       | Update the controller crop min and max values                       |
| getMetaData(onCompleted)         | Return the metadata of the video file in `onCompleted` function     |
| exportVideo(onCompleted)         | Return the generated video with the controller parameters in `onCompleted` function |
| extractCover(onCompleted)        | Return the selected cover with the controller parameters in `onCompleted` function  |

### Widgets

<details>
  <summary>Click to expand widgets documentation</summary>

####  Crop
##### 1. CropGridViewer

This widget is used to enable the crop actions on top of the video, or only to preview the cropped result.

| Param                            | Description                       |
| -------------------------------- | --------------------------------- |
| required VideoEditorController controller | The `controller` param is mandatory so every change in the controller settings will propagate in the crop view |
| bool showGrid = true | The `showGrid` param specifies whether the crop action can be triggered and if the crop grid is shown, set this param to `false` to display the preview of the cropped video |
| double horizontalMargin = 0.0 | The `horizontalMargin` param need to be specify when there is a margin outside the crop view, so in case of a change the new layout can be computed properly (i.e after a rotation) |

#### Trimmer

##### 1. TrimSlider

Display the trimmer containing video thumbnails with rotation and crop parameters.

| Param                            | Description                       |
| -------------------------------- | --------------------------------- |
| required VideoEditorController controller | The `controller` param is mandatory so every change in the controller settings will propagate in the trim slider view |
| double height = 0.0 | The `height` param specifies the height of the generated thumbnails |
| double quality = 10 | The `quality` param specifies the quality of the generated thumbnails, from 0 to 100 ([more info](https://pub.dev/packages/video_thumbnail)) |
| double horizontalMargin = 0.0 | The `horizontalMargin` param specifies the horizontal space to set around the slider. It is important when the trim can be dragged (`controller.maxDuration` < `controller.videoDuration`) |
| Widget? child | The `child` param can be specify to display a widget below this one (e.g: TrimTimeline) |

##### 2. TrimTimeline

Display the video timeline.

| Param                            | Description                       |
| -------------------------------- | --------------------------------- |
| required VideoEditorController controller | The `controller` param is mandatory so depending on the `controller.maxDuration`, the generated timeline will be different |
| double secondGap = 5 | The `secondGap` param specifies time gap in second between every points of the timeline |
| EdgeInsets margin = EdgeInsets.zero | The `margin` param specifies the space surrounding the timeline |

#### Cover
##### 1. CoverSelection

Display a couple of generated covers with rotation and crop parameters to updated the selected cover.

| Param                            | Description                       |
| -------------------------------- | --------------------------------- |
| required VideoEditorController controller | The `controller` param is mandatory so every change in the controller settings will propagate in the cover selection view |
| double height = 0.0 | The `height` param specifies the height of the generated thumbnails |
| double quality = 10 | The `quality` param specifies the quality of the generated thumbnails, from 0 to 100 ([more info](https://pub.dev/packages/video_thumbnail)) |
| double horizontalMargin = 0.0 | The `horizontalMargin` param need to be specify when there is a margin outside the crop view, so in case of a change the new layout can be computed properly. |
| int quantity = 5 | The `quantity` param specifies the quantity of thumbnails to generate |

##### 2. CoverViewer

Display the selected cover with rotation and crop parameters.

| Param                            | Description                       |
| -------------------------------- | --------------------------------- |
| required VideoEditorController controller | The `controller` param is mandatory so every change in the controller settings will propagate the crop parameters in the cover view |
| String noCoverText = 'No selection' | The `noCoverText` param specifies the text to display when selectedCover is `null` |

</details>

### Style

<details>
  <summary>Click to expand style documentation</summary>

#### 1. CropStyle

You can create your own CropStyle class to customize the CropGridViewer appareance.

| Param                            | Description                       |
| -------------------------------- | --------------------------------- |
| Color croppingBackground = Colors.black.withOpacity(0.48) | The `croppingBackground` param specifies the color of the paint area outside the crop area when copping |
| Color background = Colors.black | The `background` param specifies the color of the paint area outside the crop area when not copping |
| double gridLineWidth = 1 | The `gridLineWidth` param specifies the width of the crop lines |
| Color gridLineColor = Colors.white | The `gridLineColor` param specifies the color of the crop lines |
| int gridSize = 3 | The `gridSize` param specifies the quantity of columns and rows in the crop view |
| Color boundariesColor = Colors.white | The `boundariesColor` param specifies the color of the crop area's corner |
| double boundariesLength = 20 | The `boundariesLength` param specifies the length of the crop area's corner |
| double boundariesWidth = 5 | The `boundariesWidth` param specifies the width of the crop area's corner |

#### 2. TrimStyle

You can create your own TrimStyle class to customize the TrimSlider appareance.

| Param                            | Description                       |
| -------------------------------- | --------------------------------- |
| Color background = Colors.black.withOpacity(0.6) | The `background` param specifies the color of the paint area outside the trimmed area |
| Color positionLineColor = Colors.red | The `positionLineColor` param specifies the color of the line showing the video position |
| double positionLineWidth = 2 | The `positionLineWidth` param specifies the width  of the line showing the video position |
| Color lineColor = Colors.white | The `lineColor` param specifies the color of the borders around the trimmed area |
| double lineWidth = 2 | The `lineWidth` param specifies the width of the borders around the trimmed area |
| Color iconColor = Colors.black | The `iconColor` param specifies the color of the icons on the trimmed area's edges |
| double circleSize = 8 | The `circleSize` param specifies the size of the circle behind the icons on the trimmed area's edges |
| double iconSize = 25 | The `iconSize` param specifies the size of the icon on the trimmed area's edges |
| IconData? leftIcon = Icons.arrow_left | The `leftIcon` param specifies the icon to show on the left edge of the trimmed area |
| IconData? rightIcon = Icons.arrow_right | The `rightIcon` param specifies the icon to show on the right edge of the trimmed area |

#### 3. CoverStyle

You can create your own CoverStyle class to customize the CoverSelection appareance.

| Param                            | Description                       |
| -------------------------------- | --------------------------------- |
| Color selectedBorderColor = Colors.white | The `selectedBorderColor` param specifies the color of the border around the selected cover thumbnail |
| double selectedBorderWidth = 2 | The `selectedBorderWidth` param specifies the width of the border around the selected cover thumbnail |

</details>

## ✨ Main contributors
=======
## FAQ

### 1. How to use FFmpeg LTS release

Since `1.3.0` video_editor uses ffmpeg_kit_flutter main release which supports the latest features. If you want to support a wider range of devices you should use the LTS release. [more info](https://github.com/tanersener/ffmpeg-kit#10-lts-releases)


To do this, add this to your `pubspec.yaml`:
```yaml
dependency_overrides:
  ffmpeg_kit_flutter_min_gpl: ^4.5.1-LTS
```

## Main Contributors
>>>>>>> dfd48b83

<table>
  <tr>
    <td align="center"><a href="https://github.com/LeGoffMael"><img src="https://avatars.githubusercontent.com/u/22376981?v=4?s=200" width="100px;" alt=""/><br/><sub><b>Le Goff Maël</b></sub></a></td>
  </tr>
</table>
<br/><|MERGE_RESOLUTION|>--- conflicted
+++ resolved
@@ -6,13 +6,8 @@
 A video editor that allows to edit (trim, crop, rotate and scale) and choose a cover with a very flexible UI design.
 The changes are then exported with `ffmpeg`.
 
-<<<<<<< HEAD
-## 📖 Installation (More info on [Flutter ffmepeg kit](https://github.com/tanersener/ffmpeg-kit/tree/main/flutter/flutter))
-=======
-## Installation
-
-
->>>>>>> dfd48b83
+## 📖 Installation
+
 Following steps will help you add this library as a dependency in your flutter project.
 
 - In the `pubspec.yaml` file in the root of your project
@@ -34,10 +29,6 @@
 import 'package:video_editor/video_editor.dart';
 ```
 
-<<<<<<< HEAD
-## 📸 Screenshots
-(The UI Design is fully customizable on the [example](https://pub.dev/packages/video_editor/example))
-=======
 Since `1.3.0` video_editor uses ffmpeg_kit_flutter main release which supports the latest features. (More info on [flutter FFmepeg kit](https://github.com/tanersener/ffmpeg-kit/tree/main/flutter/flutter))
 
 Those Android API level and iOS deployment target are required to uses this package. If you're planing to target older devices, check about the [LTS release](#1-how-to-use-ffmpeg-lts-release).
@@ -57,8 +48,8 @@
 </tbody>
 </table>
 
-## **Screenshots** (The UI Design is fully customizable on the [example](https://pub.dev/packages/video_editor/example))
->>>>>>> dfd48b83
+## 📸 Screenshots
+(The UI Design is fully customizable on the [example](https://pub.dev/packages/video_editor/example))
 
 | Crop Video                          | Rotate Video                          | Video cover (selection, viewer)       |
 | ----------------------------------- | ------------------------------------- | ------------------------------------- |
@@ -68,7 +59,6 @@
 | --------------------------------------- |  ------------------------------------------ |
 | ![](./assets/readme/new_trim_video.gif) | ![](./assets/readme/new_trimmer_icons.gif)  |
 
-<<<<<<< HEAD
 ## 👀 Usage
 
 ### VideoEditorController
@@ -195,8 +185,6 @@
 
 </details>
 
-## ✨ Main contributors
-=======
 ## FAQ
 
 ### 1. How to use FFmpeg LTS release
@@ -210,8 +198,7 @@
   ffmpeg_kit_flutter_min_gpl: ^4.5.1-LTS
 ```
 
-## Main Contributors
->>>>>>> dfd48b83
+## ✨ Main contributors
 
 <table>
   <tr>
