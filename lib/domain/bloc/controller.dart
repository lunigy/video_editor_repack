import 'dart:io';
import 'dart:typed_data';
import 'package:ffmpeg_kit_flutter_min_gpl/ffmpeg_kit.dart';
import 'package:ffmpeg_kit_flutter_min_gpl/ffmpeg_kit_config.dart';
import 'package:ffmpeg_kit_flutter_min_gpl/ffprobe_kit.dart';
import 'package:ffmpeg_kit_flutter_min_gpl/statistics.dart';
import 'package:path/path.dart' as path;
import 'package:flutter/material.dart';
import 'package:video_player/video_player.dart';
import 'package:path_provider/path_provider.dart';

import 'package:video_editor/domain/entities/crop_style.dart';
import 'package:video_editor/domain/entities/trim_style.dart';
import 'package:video_editor/domain/entities/cover_style.dart';
import 'package:video_editor/domain/entities/cover_data.dart';
import 'package:video_thumbnail/video_thumbnail.dart';

enum RotateDirection { left, right }

/// A preset is a collection of options that will provide a certain encoding speed to compression ratio.
///
/// A slower preset will provide better compression (compression is quality per filesize).
///
/// This means that, for example, if you target a certain file size or constant bit rate,
/// you will achieve better quality with a slower preset.
/// Similarly, for constant quality encoding,
/// you will simply save bitrate by choosing a slower preset.
enum VideoExportPreset {
  none,
  ultrafast,
  superfast,
  veryfast,
  faster,
  fast,
  medium,
  slow,
  slower,
  veryslow
}

/// The default value of this property `Offset(1.0, 1.0)`
const Offset _max = Offset(1.0, 1.0);

/// The default value of this property `Offset.zero`
const Offset _min = Offset.zero;

/// Provides an easy way to change edition parameters to apply in the different widgets of the package and at the exportion
/// This controller allows to : rotate, crop, trim, cover generation and exportation (video and cover)
class VideoEditorController extends ChangeNotifier {
  /// Style for [TrimSlider]
  final TrimSliderStyle trimStyle;

  /// Style for [CoverSelection]
  final CoverSelectionStyle coverStyle;

  /// Style for [CropGridViewer]
  final CropGridStyle cropStyle;

  /// Video from [File].
  final File file;

  /// Constructs a [VideoEditorController] that edits a video from a file.
  ///
  /// The [file] argument must not be null.
  VideoEditorController.file(
    this.file, {
    Duration? maxDuration,
    TrimSliderStyle? trimStyle,
    CoverSelectionStyle? coverStyle,
    CropGridStyle? cropStyle,
  })  : _video = VideoPlayerController.file(file),
        _maxDuration = maxDuration ?? Duration.zero,
        cropStyle = cropStyle ?? CropGridStyle(),
        coverStyle = coverStyle ?? CoverSelectionStyle(),
        trimStyle = trimStyle ?? TrimSliderStyle();

  int _rotation = 0;
  bool _isTrimming = false;
  bool _isTrimmed = false;
  bool isCropping = false;

  double? _preferredCropAspectRatio;

  double _minTrim = _min.dx;
  double _maxTrim = _max.dx;

  Offset _minCrop = _min;
  Offset _maxCrop = _max;

  Offset cacheMinCrop = _min;
  Offset cacheMaxCrop = _max;

  Duration _trimEnd = Duration.zero;
  Duration _trimStart = Duration.zero;
  final VideoPlayerController _video;

  /// The max duration to trim the [file] video
  Duration _maxDuration;

  // Selected cover value
  final ValueNotifier<CoverData?> _selectedCover =
      ValueNotifier<CoverData?>(null);

  /// This is the width of the [file] video
  double _videoWidth = 0;

  /// This is the heigth of the [file] video
  double _videoHeight = 0;

  /// Get the [VideoPlayerController]
  VideoPlayerController get video => _video;

  /// Get the rotation of the video
  int get rotation => _rotation;

  /// Get the [VideoPlayerController.value.initialized]
  bool get initialized => _video.value.isInitialized;

  /// Get the [VideoPlayerController.value.isPlaying]
  bool get isPlaying => _video.value.isPlaying;

  /// Get the [VideoPlayerController.value.position]
  Duration get videoPosition => _video.value.position;

  /// Get the [VideoPlayerController.value.duration]
  Duration get videoDuration => _video.value.duration;

  /// Get the [Size] of the video
  Size get videoDimension =>
      Size(_videoWidth.toDouble(), _videoHeight.toDouble());

  /// The [minTrim] param is the minimum position of the trimmed area on the slider
  ///
  /// The minimum value of this param is `0.0`
  /// The maximum value of this param is [maxTrim]
  double get minTrim => _minTrim;
  set minTrim(double value) {
    if (value >= _min.dx && value <= _max.dx) {
      _minTrim = value;
      _updateTrimRange();
    }
  }

  /// The [maxTrim] param is the maximum position of the trimmed area on the slider
  ///
  /// The minimum value of this param is [minTrim]
  /// The maximum value of this param is `1.0`
  double get maxTrim => _maxTrim;
  set maxTrim(double value) {
    if (value >= _min.dx && value <= _max.dx) {
      _maxTrim = value;
      _updateTrimRange();
    }
  }

  /// The [startTrim] param is the maximum position of the trimmed area in video position in [Duration] value
  Duration get startTrim => _trimStart;

  /// The [endTrim] param is the maximum position of the trimmed area in video position in [Duration] value
  Duration get endTrim => _trimEnd;

  /// The [minCrop] param is the [Rect.topLeft] position of the crop area
  ///
  /// The minimum value of this param is `0.0`
  /// The maximum value of this param is `1.0`
  Offset get minCrop => _minCrop;
  set minCrop(Offset value) {
    if (value >= _min && value <= _max) {
      _minCrop = value;
      notifyListeners();
    }
  }

  /// The [maxCrop] param is the [Rect.bottomRight] position of the crop area
  ///
  /// The minimum value of this param is `0.0`
  /// The maximum value of this param is `1.0`
  Offset get maxCrop => _maxCrop;
  set maxCrop(Offset value) {
    if (value >= _min && value <= _max) {
      _maxCrop = value;
      notifyListeners();
    }
  }

  /// The [preferredCropAspectRatio] param is the selected aspect ratio (9:16, 3:4, 1:1, ...)
  double? get preferredCropAspectRatio => _preferredCropAspectRatio;
  set preferredCropAspectRatio(double? value) {
    if (value == null) {
      _preferredCropAspectRatio = value;
      notifyListeners();
    } else if (value >= 0) {
      // TODO : when switching from a preferred aspect ratio to another it keep reducing the crop size

      final length = cropStyle.boundariesLength * 4;
      final videoWidth = videoDimension.width;
      final videoHeight = videoDimension.height;
      final cropHeight = (cacheMaxCrop.dy - cacheMinCrop.dy) * videoHeight;
      final cropWidth = (cacheMaxCrop.dx - cacheMinCrop.dx) * videoWidth;
      Offset newMax = Offset(
        cropWidth / videoWidth,
        (cropWidth / value) / videoWidth,
      );

      if (newMax.dy > _max.dy || newMax.dx > _max.dx) {
        newMax = Offset(
          (cropHeight * value) / cropHeight,
          cropHeight / videoHeight,
        );
      }

      if ((newMax.dx - cacheMinCrop.dx) * videoWidth > length &&
          (newMax.dy - cacheMinCrop.dy) * videoHeight > length) {
        cacheMaxCrop = newMax;
        _preferredCropAspectRatio = value;
        notifyListeners();
      }
    }
  }

  //----------------//
  //VIDEO CONTROLLER//
  //----------------//

  /// Attempts to open the given video [File] and load metadata about the video.
  /// Update the trim position depending on the [maxDuration] param
  /// Generate the default cover [_selectedCover]
  Future<void> initialize() async {
    await _video.initialize().then((_) {
      _videoWidth = _video.value.size.width;
      _videoHeight = _video.value.size.height;
    });
    _video.addListener(_videoListener);
    _video.setLooping(true);

    // if no [maxDuration] param given, maxDuration is the videoDuration
    _maxDuration = _maxDuration == Duration.zero ? videoDuration : _maxDuration;

    // Trim straight away when maxDuration is lower than video duration
    if (_maxDuration < videoDuration) {
      updateTrim(
          0.0, _maxDuration.inMilliseconds / videoDuration.inMilliseconds);
    } else {
      _updateTrimRange();
    }

    generateDefaultCoverThumnail();

    notifyListeners();
  }

  @override
  Future<void> dispose() async {
    if (_video.value.isPlaying) await _video.pause();
    _video.removeListener(_videoListener);
    final executions = await FFmpegKit.listSessions();
    if (executions.isNotEmpty) await FFmpegKit.cancel();
    _video.dispose();
    super.dispose();
  }

  void _videoListener() {
    final position = videoPosition;
    if (position < _trimStart || position >= _trimEnd) {
      _video.seekTo(_trimStart);
    }
  }

  //----------//
  //VIDEO CROP//
  //----------//

  /// Convert the [minCrop] and [maxCrop] param in to a [String]
  /// used to provide crop values to Ffmpeg ([see more](https://ffmpeg.org/ffmpeg-filters.html#crop))
  ///
  /// The result is in the format `crop=w:h:x,y`
  Future<String> _getCrop() async {
    int enddx = (_videoWidth * maxCrop.dx).floor();
    int enddy = (_videoHeight * maxCrop.dy).floor();
    int startdx = (_videoWidth * minCrop.dx).floor();
    int startdy = (_videoHeight * minCrop.dy).floor();

    if (enddx > _videoWidth) enddx = _videoWidth.floor();
    if (enddy > _videoHeight) enddy = _videoHeight.floor();
    if (startdx < 0) startdx = 0;
    if (startdy < 0) startdy = 0;
    return "crop=${enddx - startdx}:${enddy - startdy}:$startdx:$startdy";
  }

  /// Update the [minCrop] and [maxCrop] with [cacheMinCrop] and [cacheMaxCrop]
  void updateCrop() {
    minCrop = cacheMinCrop;
    maxCrop = cacheMaxCrop;
  }

  //----------//
  //VIDEO TRIM//
  //----------//

  /// Update [minTrim] and [maxTrim].
  ///
  /// Arguments range are `0.0` to `1.0`.
  void updateTrim(double min, double max) {
    _minTrim = min;
    _maxTrim = max;
    _updateTrimRange();
    notifyListeners();
  }

  void _updateTrimRange() {
    final duration = videoDuration;
    _trimStart = duration * minTrim;
    _trimEnd = duration * maxTrim;

    if (_trimStart != Duration.zero || _trimEnd != videoDuration) {
      _isTrimmed = true;
    } else {
      _isTrimmed = false;
    }

    _checkUpdateDefaultCover();

    notifyListeners();
  }

  /// Get the [isTrimmed]
  ///
  /// `true` if the trimmed value has beem changed
  bool get isTrimmmed => _isTrimmed;

  /// Get the [isTrimming]
  ///
  /// `true` if the trimming values are curently getting updated
  bool get isTrimming => _isTrimming;
  set isTrimming(bool value) {
    _isTrimming = value;
    notifyListeners();
  }

  /// Get the [maxDuration] param
  ///
  /// if no [maxDuration] param given in VideoEditorController constructor, maxDuration is equal to the videoDuration
  Duration get maxDuration => _maxDuration;

  /// Get the [trimPosition], which is the videoPosition in the trim slider
  ///
  /// Range of the param is `0.0` to `1.0`.
  double get trimPosition =>
      videoPosition.inMilliseconds / videoDuration.inMilliseconds;

  //-----------//
  //VIDEO COVER//
  //-----------//

  /// Replace selected cover by [selectedCover]
  void updateSelectedCover(CoverData selectedCover) async {
    _selectedCover.value = selectedCover;
  }

  /// Init selected cover value at initialization or after trimming change
  ///
  /// If [isTrimming] is `false` or  [_selectedCover] is `null`, update _selectedCover
  /// Update only milliseconds time for performance reason
  void _checkUpdateDefaultCover() {
    if (!_isTrimming || _selectedCover.value == null) {
      updateSelectedCover(CoverData(timeMs: startTrim.inMilliseconds));
    }
  }

  /// Generate cover at [startTrim] time in milliseconds
  void generateDefaultCoverThumnail() async {
    final defaultCover =
        await generateCoverThumbnail(timeMs: startTrim.inMilliseconds);
    updateSelectedCover(defaultCover);
  }

  /// Generate a cover at [timeMs] in video
  ///
  /// return [CoverData] depending on [timeMs] milliseconds
  Future<CoverData> generateCoverThumbnail(
      {int timeMs = 0, int quality = 10}) async {
    final Uint8List? _thumbData = await VideoThumbnail.thumbnailData(
      imageFormat: ImageFormat.JPEG,
      video: file.path,
      timeMs: timeMs,
      quality: quality,
    );

    return CoverData(thumbData: _thumbData, timeMs: timeMs);
  }

  /// Get the [selectedCover] notifier
  ValueNotifier<CoverData?> get selectedCoverNotifier => _selectedCover;

  /// Get the [selectedCover] value
  CoverData? get selectedCoverVal => _selectedCover.value;

  //------------//
  //VIDEO ROTATE//
  //------------//

  /// Rotate the video by 90 degrees in the [direction] provided
  void rotate90Degrees([RotateDirection direction = RotateDirection.right]) {
    switch (direction) {
      case RotateDirection.left:
        _rotation += 90;
        if (_rotation >= 360) _rotation = _rotation - 360;
        break;
      case RotateDirection.right:
        _rotation -= 90;
        if (_rotation <= 0) _rotation = 360 + _rotation;
        break;
    }
    notifyListeners();
  }

  /// Convert the [_rotation] value into a [String]
  /// used to provide crop values to Ffmpeg ([see more](https://ffmpeg.org/ffmpeg-filters.html#transpose-1))
  ///
  /// The result is in the format `transpose=2` (repeated for every 90 degrees rotations)
  String _getRotation() {
    List<String> transpose = [];
    for (int i = 0; i < _rotation / 90; i++) {
      transpose.add("transpose=2");
    }
    return transpose.isNotEmpty ? transpose.join(',') : "";
  }

  //--------------//
  //VIDEO METADATA//
  //--------------//

  /// Return the metadata of the video [file] using Ffprobe
  Future<void> getMetaData(
      {required void Function(Map<dynamic, dynamic>? metadata)
          onCompleted}) async {
    await FFprobeKit.getMediaInformationAsync(file.path, (session) async {
      final information = session.getMediaInformation();
      onCompleted(information?.getAllProperties());
    });
  }

  //------------//
  //VIDEO EXPORT//
  //------------//

  /// Export the video using this edition parameters and return a `File`.
  ///
  /// The [onCompleted] param must be set to retun the exported [File] video
  ///
  /// If the [name] is `null`, then it uses this video filename.
  ///
  /// If the [outDir] is `null`, then it uses `TemporaryDirectory`.
  ///
  /// The [format] of the video to be exported, by default `mp4`.
  ///
  /// The [scale] is `scale=width*scale:height*scale` and reduce or increase video size.
  ///
  /// The [customInstruction] param can be set to add custom commands to the FFmpeg eexecution
  /// (i.e. `-an` to mute the generated video), some commands require the GPL package
  ///
  /// The [onProgress] is called while the video is exporting.
  /// This argument is usually used to update the export progress percentage.
  /// This function return [Statistics] from FFmpeg session and the [double] progress value between 0.0 and 1.0.
  ///
  /// The [preset] is the `compress quality` **(Only available on GPL package)**.
  /// A slower preset will provide better compression (compression is quality per filesize).
  /// [More info about presets](https://trac.ffmpeg.org/wiki/Encode/H.264)
  ///
  /// Set [isFiltersEnabled] to `false` if you do not want to apply any changes
  Future<void> exportVideo({
    required void Function(File? file) onCompleted,
    String? name,
    String? outDir,
    String format = "mp4",
    double scale = 1.0,
    String? customInstruction,
    void Function(Statistics, double)? onProgress,
    VideoExportPreset preset = VideoExportPreset.none,
    bool isFiltersEnabled = true,
  }) async {
    final String tempPath = outDir ?? (await getTemporaryDirectory()).path;
    final String videoPath = file.path;
    name ??= path.basenameWithoutExtension(videoPath);
    final int epoch = DateTime.now().millisecondsSinceEpoch;
    final String outputPath = "$tempPath/${name}_$epoch.$format";

    // CALCULATE FILTERS
    final String gif = format != "gif" ? "" : "fps=10 -loop 0";
    final String trim = minTrim >= _min.dx && maxTrim <= _max.dx
        ? "-ss $_trimStart -to $_trimEnd"
        : "";
    final String crop =
        minCrop >= _min && maxCrop <= _max ? await _getCrop() : "";
    final String rotation =
        _rotation >= 360 || _rotation <= 0 ? "" : _getRotation();
    final String scaleInstruction =
        scale == 1.0 ? "" : "scale=iw*$scale:ih*$scale";

    // VALIDATE FILTERS
    final List<String> filters = [crop, scaleInstruction, rotation, gif];
    filters.removeWhere((item) => item.isEmpty);
    final String filter = filters.isNotEmpty && isFiltersEnabled
        ? "-filter:v " + filters.join(",")
        : "";
    final String execute =
        // ignore: unnecessary_string_escapes
        " -i \'$videoPath\' ${customInstruction ?? ""} $filter ${_getPreset(preset)} $trim -y $outputPath";

    // PROGRESS CALLBACKS
    await FFmpegKit.executeAsync(
      execute,
      (session) async {
        final state =
            FFmpegKitConfig.sessionStateToString(await session.getState());
        final code = await session.getReturnCode();
        final failStackTrace = await session.getFailStackTrace();

        debugPrint(
            "FFmpeg process exited with state $state and return code $code.${(failStackTrace == null) ? "" : "\\n" + failStackTrace}");

        onCompleted(code?.isValueSuccess() == true ? File(outputPath) : null);
      },
      null,
<<<<<<< HEAD
      onProgress,
=======
      onProgress != null
          ? (stats) {
              // Progress value of encoded video
              double progressValue =
                  stats.getTime() / (_trimEnd - _trimStart).inMilliseconds;
              onProgress(stats, progressValue.clamp(0.0, 1.0));
            }
          : null,
>>>>>>> cec2fa59
    );
  }

  /// Convert [VideoExportPreset] to ffmpeg preset as a [String], [More info about presets](https://trac.ffmpeg.org/wiki/Encode/H.264)
  ///
  /// Return [String] in `-preset xxx` format
  String _getPreset(VideoExportPreset preset) {
    String? newPreset = "";

    switch (preset) {
      case VideoExportPreset.ultrafast:
        newPreset = "ultrafast";
        break;
      case VideoExportPreset.superfast:
        newPreset = "superfast";
        break;
      case VideoExportPreset.veryfast:
        newPreset = "veryfast";
        break;
      case VideoExportPreset.faster:
        newPreset = "faster";
        break;
      case VideoExportPreset.fast:
        newPreset = "fast";
        break;
      case VideoExportPreset.medium:
        newPreset = "medium";
        break;
      case VideoExportPreset.slow:
        newPreset = "slow";
        break;
      case VideoExportPreset.slower:
        newPreset = "slower";
        break;
      case VideoExportPreset.veryslow:
        newPreset = "veryslow";
        break;
      case VideoExportPreset.none:
        newPreset = "";
        break;
    }

    return newPreset.isEmpty ? "" : "-preset $newPreset";
  }

  //------------//
  //COVER EXPORT//
  //------------//

  /// Generate this selected cover image as a JPEG [File]
  ///
  /// If this [selectedCoverVal] is `null`, then it return the first frame of this video.
  ///
  /// The [quality] param specifies the quality of the generated cover, from 0 to 100 (([more info](https://pub.dev/packages/video_thumbnail)))
  Future<String?> _generateCoverFile({int quality = 100}) async {
    return await VideoThumbnail.thumbnailFile(
      imageFormat: ImageFormat.JPEG,
      thumbnailPath: (await getTemporaryDirectory()).path,
      video: file.path,
      timeMs: selectedCoverVal?.timeMs ?? startTrim.inMilliseconds,
      quality: quality,
    );
  }

  /// Export this selected cover, or by default the first one, return an image [File].
  ///
  /// The [onCompleted] param must be set to retun the exported [File] cover
  ///
  /// If the [name] is `null`, then it uses this video filename.
  ///
  /// If the [outDir] is `null`, then it uses [TemporaryDirectory].
  ///
  /// The [format] of the image to be exported, by default `jpg`.
  ///
  /// The [scale] is `scale=width*scale:height*scale` and reduce or increase cover size.
  ///
  /// The [quality] of the exported image (from 0 to 100 ([more info](https://pub.dev/packages/video_thumbnail)))
  ///
  /// The [onProgress] is called while the video is exporting.
  /// This argument is usually used to update the export progress percentage.
  /// This function return [Statistics] from FFmpeg session.
  ///
  /// Set [isFiltersEnabled] to `false` if you do not want to apply any changes
  Future<void> extractCover({
    required void Function(File? file) onCompleted,
    String? name,
    String? outDir,
    String format = "jpg",
    double scale = 1.0,
    int quality = 100,
    void Function(Statistics)? onProgress,
    bool isFiltersEnabled = true,
  }) async {
    final String tempPath = outDir ?? (await getTemporaryDirectory()).path;
    // file generated from the thumbnail library or video source
    final String? _coverPath = await _generateCoverFile(
      quality: quality,
    );
    if (_coverPath == null) {
      debugPrint("ERROR ON COVER EXTRACTION WITH VideoThumbnail LIBRARY");
      return;
    }
    name ??= path.basenameWithoutExtension(file.path);
    final int epoch = DateTime.now().millisecondsSinceEpoch;
    final String outputPath = "$tempPath/${name}_$epoch.$format";

    // CALCULATE FILTERS
    final String crop =
        minCrop >= _min && maxCrop <= _max ? await _getCrop() : "";
    final String rotation =
        _rotation >= 360 || _rotation <= 0 ? "" : _getRotation();
    final String scaleInstruction =
        scale == 1.0 ? "" : "scale=iw*$scale:ih*$scale";

    // VALIDATE FILTERS
    final List<String> filters = [crop, scaleInstruction, rotation];
    filters.removeWhere((item) => item.isEmpty);
    final String filter = filters.isNotEmpty && isFiltersEnabled
        ? "-filter:v " + filters.join(",")
        : "";
    // ignore: unnecessary_string_escapes
    final String execute = "-i \'$_coverPath\' $filter -y $outputPath";

    // PROGRESS CALLBACKS
    await FFmpegKit.executeAsync(
      execute,
      (session) async {
        final state =
            FFmpegKitConfig.sessionStateToString(await session.getState());
        final code = await session.getReturnCode();
        final failStackTrace = await session.getFailStackTrace();

        debugPrint(
            "FFmpeg process exited with state $state and return code $code.${(failStackTrace == null) ? "" : "\\n" + failStackTrace}");

        onCompleted(code?.isValueSuccess() == true ? File(outputPath) : null);
      },
      null,
      onProgress,
    );
  }
}<|MERGE_RESOLUTION|>--- conflicted
+++ resolved
@@ -522,9 +522,6 @@
         onCompleted(code?.isValueSuccess() == true ? File(outputPath) : null);
       },
       null,
-<<<<<<< HEAD
-      onProgress,
-=======
       onProgress != null
           ? (stats) {
               // Progress value of encoded video
@@ -533,7 +530,6 @@
               onProgress(stats, progressValue.clamp(0.0, 1.0));
             }
           : null,
->>>>>>> cec2fa59
     );
   }
 
