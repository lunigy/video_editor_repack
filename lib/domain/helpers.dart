import 'dart:math';

import 'package:flutter/material.dart';
import 'package:flutter/physics.dart';
import 'package:video_editor/video_editor.dart';

const kDefaultSelectedColor = Color(0xffffcc00);

/// Returns a desired dimension of [layout] that respect [r] aspect ratio
Size computeSizeWithRatio(Size layout, double r) {
  if (layout.aspectRatio == r) {
    return layout;
  }

  if (layout.aspectRatio > r) {
    return Size(layout.height * r, layout.height);
  }

  if (layout.aspectRatio < r) {
    return Size(layout.width, layout.width / r);
  }

  assert(false, 'An error occured while computing the aspectRatio');
  return Size.zero;
}

/// Returns a new crop [Rect] that respect [r] aspect ratio
/// inside a [layout] and based on an existing [crop] area
///
/// This rect must not become smaller and smaller, or be out of bounds from [layout]
Rect resizeCropToRatio(Size layout, Rect crop, double r) {
  // if target ratio is smaller than current crop ratio
  if (r < crop.size.aspectRatio) {
    // use longest crop side if smaller than layout longest side
    final maxSide = min(crop.longestSide, layout.shortestSide);
    // to calculate the ratio of the new crop area
    final size = Size(maxSide, maxSide / r);

    final rect = Rect.fromCenter(
      center: crop.center,
      width: size.width,
      height: size.height,
    );

    // if res is smaller than layout we can return it
    if (rect.size <= layout) return translateRectIntoBounds(layout, rect);
  }

  // if there is not enough space crop to the middle of the current [crop]
  final newCenteredCrop = computeSizeWithRatio(crop.size, r);
  final rect = Rect.fromCenter(
    center: crop.center,
    width: newCenteredCrop.width,
    height: newCenteredCrop.height,
  );

  // return rect into bounds
  return translateRectIntoBounds(layout, rect);
}

/// Returns a translated [Rect] that fit [layout] size
Rect translateRectIntoBounds(Size layout, Rect rect) {
  final double translateX = (rect.left < 0 ? rect.left.abs() : 0) +
      (rect.right > layout.width ? layout.width - rect.right : 0);
  final double translateY = (rect.top < 0 ? rect.top.abs() : 0) +
      (rect.bottom > layout.height ? layout.height - rect.bottom : 0);

  if (translateX != 0 || translateY != 0) {
    return rect.translate(translateX, translateY);
  }

  return rect;
}

/// Return the scale for [rect] to fit [layout]
double scaleToSize(Size layout, Rect rect) =>
    min(layout.width / rect.width, layout.height / rect.height);

<<<<<<< HEAD
/// Return the scale for [rect] to not be smaller [layout]
double scaleToSizeMax(Size layout, Rect rect) =>
    max(layout.width / rect.width, layout.height / rect.height);

/// Calculate crop [Rect] area
/// depending of [controller] min and max crop values and the size of the layout
Rect calculateCroppedRect(
  VideoEditorController controller,
  Size layout, {
  Offset? min,
  Offset? max,
}) {
  final Offset minCrop = min ?? controller.minCrop;
  final Offset maxCrop = max ?? controller.maxCrop;

  return Rect.fromPoints(
    Offset(minCrop.dx * layout.width, minCrop.dy * layout.height),
    Offset(maxCrop.dx * layout.width, maxCrop.dy * layout.height),
  );
}

/// Return `true` if the difference between [a] and [b] is less than `0.001`
bool isNumberAlmost(double a, int b) => nearEqual(a, b.toDouble(), 0.01);

/// Return the best index to spread among the list [length] when limited to a [max] value
/// When [max] is 0 or smaller than [length], returns [index]
///
/// ```
/// i.e = max=4, length=11
/// index=0 => 1
/// index=1 => 4
/// index=2 => 7
/// index=3 => 9
/// ```
int getBestIndex(int max, int length, int index) =>
    max >= length || max == 0 ? index : 1 + (index * (length / max)).round();
=======
/// Returns `true` if [rect] is left and top are bigger than 0
/// and if right and bottom are smaller than [size] width and height
bool isRectContained(Size size, Rect rect) =>
    rect.left >= 0 &&
    rect.top >= 0 &&
    rect.right <= size.width &&
    rect.bottom <= size.height;
>>>>>>> b66759a0
<|MERGE_RESOLUTION|>--- conflicted
+++ resolved
@@ -76,7 +76,6 @@
 double scaleToSize(Size layout, Rect rect) =>
     min(layout.width / rect.width, layout.height / rect.height);
 
-<<<<<<< HEAD
 /// Return the scale for [rect] to not be smaller [layout]
 double scaleToSizeMax(Size layout, Rect rect) =>
     max(layout.width / rect.width, layout.height / rect.height);
@@ -113,12 +112,11 @@
 /// ```
 int getBestIndex(int max, int length, int index) =>
     max >= length || max == 0 ? index : 1 + (index * (length / max)).round();
-=======
+
 /// Returns `true` if [rect] is left and top are bigger than 0
 /// and if right and bottom are smaller than [size] width and height
 bool isRectContained(Size size, Rect rect) =>
     rect.left >= 0 &&
     rect.top >= 0 &&
     rect.right <= size.width &&
-    rect.bottom <= size.height;
->>>>>>> b66759a0
+    rect.bottom <= size.height;